
#include "Precomp.h"
#include "RenderSubsystem.h"
#include "RenderDevice/RenderDevice.h"
#include "Window/Window.h"
#include "VM/ScriptCall.h"
#include "Engine.h"

RenderSubsystem::RenderSubsystem(RenderDevice* renderdevice) : Device(renderdevice)
{
}

void RenderSubsystem::DrawGame(float levelTimeElapsed)
{
	AutoUV += levelTimeElapsed * 64.0f;

	for (UTexture* tex : Textures)
		tex->Update(levelTimeElapsed);

	Light.FogFrameCounter++;

<<<<<<< HEAD
	vec3 flashScale = 0.5f;
	vec3 flashFog = vec3(1.0f, 0.0f, 0.0f);

	UPlayerPawn* player = UObject::TryCast<UPlayerPawn>(engine->CameraActor);
	if (player)
	{
		flashScale = player->FlashScale();
		flashFog = player->FlashFog();
	}

	Device->Lock(vec4(flashScale, 1.0f), vec4(flashFog, 1.0f), vec4(0.0f));
=======
	Device->Brightness = engine->Brightness;
	Device->Lock(0.5f, vec4(1.0f, 0.0f, 0.0f, 1.0f), vec4(0.0f));
>>>>>>> 3a9e63d7

	ResetCanvas();
	PreRender();

	if (engine->console->bNoDrawWorld() == false)
	{
		DrawScene();
		RenderOverlays();
	}

	PostRender();
	Device->EndFlash();

	Device->Unlock(true);
}

void RenderSubsystem::DrawEditorViewport()
{
	Device->Brightness = engine->Brightness;
	DrawScene();
}

void RenderSubsystem::OnMapLoaded()
{
	Device->Flush(true);

	Light.Lights.clear();
	Light.lmtextures.clear();
	Light.fogtextures.clear();

	std::set<UActor*> lightset;
	for (UActor* light : engine->Level->Model->Lights)
		lightset.insert(light);
	for (UActor* light : lightset)
		Light.Lights.push_back(light);

	Textures.clear();
	for (BspSurface& surf : engine->Level->Model->Surfaces)
	{
		if (surf.Material)
		{
			Textures.insert(surf.Material);
			if (surf.Material->DetailTexture())
				Textures.insert(surf.Material->DetailTexture());
			if (surf.Material->MacroTexture())
				Textures.insert(surf.Material->MacroTexture());
		}
	}
}<|MERGE_RESOLUTION|>--- conflicted
+++ resolved
@@ -19,7 +19,6 @@
 
 	Light.FogFrameCounter++;
 
-<<<<<<< HEAD
 	vec3 flashScale = 0.5f;
 	vec3 flashFog = vec3(1.0f, 0.0f, 0.0f);
 
@@ -30,11 +29,8 @@
 		flashFog = player->FlashFog();
 	}
 
+	Device->Brightness = engine->Brightness;
 	Device->Lock(vec4(flashScale, 1.0f), vec4(flashFog, 1.0f), vec4(0.0f));
-=======
-	Device->Brightness = engine->Brightness;
-	Device->Lock(0.5f, vec4(1.0f, 0.0f, 0.0f, 1.0f), vec4(0.0f));
->>>>>>> 3a9e63d7
 
 	ResetCanvas();
 	PreRender();
