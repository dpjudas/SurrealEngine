#pragma once

#include "UObject/UActor.h"
#include "UObject/UTexture.h"
#include "UObject/UFont.h"
#include "UObject/ULevel.h"
#include "UObject/UClient.h"
#include "RenderDevice/RenderDevice.h"
#include "Math/FrustumPlanes.h"
#include "Lightmap/LightmapBuilder.h"

class RenderDevice;

struct DrawNodeInfo
{
	BspNode* Node;
	uint32_t PolyFlags;
};

struct LightmapTexture
{
	TextureFormat Format;
	UnrealMipmap Mip;
};

class RenderSubsystem
{
public:
	RenderSubsystem(RenderDevice* renderdevice);

	void DrawEditorViewport();

	void DrawGame(float levelTimeElapsed);
	void OnMapLoaded();

	void DrawActor(UActor* actor, bool WireFrame, bool ClearZ);
	void DrawClippedActor(UActor* actor, bool WireFrame, int X, int Y, int XB, int YB, bool ClearZ);
	void DrawTile(UTexture* Tex, float x, float y, float XL, float YL, float U, float V, float UL, float VL, float Z, vec4 color, vec4 fog, uint32_t flags);
	void DrawTileClipped(UTexture* Tex, float orgX, float orgY, float curX, float curY, float XL, float YL, float U, float V, float UL, float VL, float Z, vec4 color, vec4 fog, uint32_t flags, float clipX, float clipY);
	void DrawText(UFont* font, vec4 color, float orgX, float orgY, float& curX, float& curY, float& curYL, bool newlineAtEnd, const std::string& text, uint32_t flags, bool center, float spaceX = 0.0f, float spaceY = 0.0f);
	void DrawTextClipped(UFont* font, vec4 color, float orgX, float orgY, float curX, float curY, const std::string& text, uint32_t flags, bool checkHotKey, float clipX, float clipY, bool center);
	ivec2 GetTextSize(UFont* font, const std::string& text);
	ivec2 GetTextClippedSize(UFont* font, const std::string& text, float clipX);

	bool ShowTimedemoStats = false;
	bool ShowCollisionDebug = false;

private:
	void DrawScene();
	void DrawFrame(const vec3& location, const mat4& worldToView);
	int FindZoneAt(const vec3& location);
	int FindZoneAt(const vec4& location, BspNode* node, BspNode* nodes);
	void ProcessNode(BspNode* node);
	void ProcessNodeSurface(BspNode* node, bool swapFrontAndBack);
	void DrawNodeSurface(const DrawNodeInfo& nodeInfo);
	void DrawActors();
	void SetupSceneFrame(const mat4& worldToView);

	FTextureInfo GetSurfaceLightmap(BspSurface& surface, const FSurfaceFacet& facet, UZoneInfo* zoneActor, UModel* model);
	std::unique_ptr<LightmapTexture> CreateLightmapTexture(const BspSurface& surface, UZoneInfo* zoneActor, UModel* model);
	void UpdateActorLightList(UActor* actor);
	vec3 GetVertexLight(UActor* actor, const vec3& location, const vec3& normal, bool unlit);

	FTextureInfo GetSurfaceFogmap(BspSurface& surface, const FSurfaceFacet& facet, UZoneInfo* zoneActor, UModel* model);
	void UpdateFogmapTexture(const LightMapIndex& lmindex, uint32_t* texels, const BspSurface& surface, UZoneInfo* zoneActor, UModel* model);

	void ResetCanvas();
	void PreRender();
	void RenderOverlays();
	void PostRender();
	void DrawTimedemoStats();
	void DrawCollisionDebug();
	void DrawTile(FTextureInfo& texinfo, const Rectf& dest, const Rectf& src, const Rectf& clipBox, float Z, vec4 color, vec4 fog, uint32_t flags);

	void DrawMesh(FSceneNode* frame, UActor* actor, bool wireframe = false);
<<<<<<< HEAD
	void DrawMesh(FSceneNode* frame, UActor* actor, UMesh* mesh, const mat4& ObjectToWorld);
	void DrawLodMesh(FSceneNode* frame, UActor* actor, ULodMesh* mesh, const mat4& ObjectToWorld);
	void DrawLodMeshFace(FSceneNode* frame, UActor* actor, ULodMesh* mesh, const std::vector<MeshFace>& faces, const mat4& ObjectToWorld, int baseVertexOffset, const int* vertexOffsets, float t0, float t1);
	void DrawSkeletalMesh(FSceneNode* frame, UActor* actor, USkeletalMesh* mesh, const mat4& ObjectToWorld);
	void SetupMeshTextures(UActor* actor, UMesh* mesh);
	void SetupLodMeshTextures(UActor* actor, ULodMesh* mesh);
=======
	void DrawMesh(FSceneNode* frame, UActor* actor, UMesh* mesh, const mat4& ObjectToWorld, const mat3& ObjectNormalToWorld);
	void DrawLodMesh(FSceneNode* frame, UActor* actor, ULodMesh* mesh, const mat4& ObjectToWorld, const mat3& ObjectNormalToWorld);
	void DrawLodMeshFace(FSceneNode* frame, UActor* actor, ULodMesh* mesh, const std::vector<MeshFace>& faces, const mat4& ObjectToWorld, const mat3& ObjectNormalToWorld, int baseVertexOffset, const int* vertexOffsets, float t0, float t1);
	void DrawSkeletalMesh(FSceneNode* frame, UActor* actor, USkeletalMesh* mesh, const mat4& ObjectToWorld, const mat3& ObjectNormalToWorld);
	void SetupMeshTextures(UActor* actor, ULodMesh* mesh);
>>>>>>> 3a9e63d7

	void DrawBrush(FSceneNode* frame, UActor* actor);
	void DrawNodeSurfaceGouraud(FSceneNode* frame, UModel* model, const BspNode& node, int pass, UActor* actor);

	void DrawSprite(FSceneNode* frame, UActor* actor);
	void DrawCoronas(FSceneNode* frame);
	void DrawDecals(FSceneNode* frame);

	RenderDevice* Device = nullptr;

	float AutoUV = 0.0f;

	struct
	{
		int uiscale = 1;
		int fps = 0;
		int framesDrawn = 0;
		uint64_t startFPSTime = 0;
		FSceneNode Frame;
	} Canvas;

	struct
	{
		std::vector<UTexture*> textures;
		UTexture* envmap = nullptr;
	} Mesh;

	struct
	{
		std::vector<UActor*> Lights;
	} Corona;

	struct
	{
		FSceneNode Frame;
		FrustumPlanes FrustumClip;
		vec4 ViewLocation;
		int ViewZone = 0;
		uint64_t ViewZoneMask = 0;
		std::vector<DrawNodeInfo> OpaqueNodes;
		std::vector<DrawNodeInfo> TranslucentNodes;
	} Scene;

	struct
	{
		std::map<uint64_t, std::unique_ptr<LightmapTexture>> lmtextures;
		std::map<uint64_t, std::pair<int, std::unique_ptr<LightmapTexture>>> fogtextures;
		std::vector<UActor*> Lights;
		LightmapBuilder Builder;
		int FogFrameCounter = 0;
	} Light;

	std::set<UTexture*> Textures;

	std::vector<vec3> VertexBuffer;
};<|MERGE_RESOLUTION|>--- conflicted
+++ resolved
@@ -73,20 +73,12 @@
 	void DrawTile(FTextureInfo& texinfo, const Rectf& dest, const Rectf& src, const Rectf& clipBox, float Z, vec4 color, vec4 fog, uint32_t flags);
 
 	void DrawMesh(FSceneNode* frame, UActor* actor, bool wireframe = false);
-<<<<<<< HEAD
-	void DrawMesh(FSceneNode* frame, UActor* actor, UMesh* mesh, const mat4& ObjectToWorld);
-	void DrawLodMesh(FSceneNode* frame, UActor* actor, ULodMesh* mesh, const mat4& ObjectToWorld);
-	void DrawLodMeshFace(FSceneNode* frame, UActor* actor, ULodMesh* mesh, const std::vector<MeshFace>& faces, const mat4& ObjectToWorld, int baseVertexOffset, const int* vertexOffsets, float t0, float t1);
-	void DrawSkeletalMesh(FSceneNode* frame, UActor* actor, USkeletalMesh* mesh, const mat4& ObjectToWorld);
-	void SetupMeshTextures(UActor* actor, UMesh* mesh);
-	void SetupLodMeshTextures(UActor* actor, ULodMesh* mesh);
-=======
 	void DrawMesh(FSceneNode* frame, UActor* actor, UMesh* mesh, const mat4& ObjectToWorld, const mat3& ObjectNormalToWorld);
 	void DrawLodMesh(FSceneNode* frame, UActor* actor, ULodMesh* mesh, const mat4& ObjectToWorld, const mat3& ObjectNormalToWorld);
 	void DrawLodMeshFace(FSceneNode* frame, UActor* actor, ULodMesh* mesh, const std::vector<MeshFace>& faces, const mat4& ObjectToWorld, const mat3& ObjectNormalToWorld, int baseVertexOffset, const int* vertexOffsets, float t0, float t1);
 	void DrawSkeletalMesh(FSceneNode* frame, UActor* actor, USkeletalMesh* mesh, const mat4& ObjectToWorld, const mat3& ObjectNormalToWorld);
-	void SetupMeshTextures(UActor* actor, ULodMesh* mesh);
->>>>>>> 3a9e63d7
+	void SetupMeshTextures(UActor* actor, UMesh* mesh);
+	void SetupLodMeshTextures(UActor* actor, ULodMesh* mesh);
 
 	void DrawBrush(FSceneNode* frame, UActor* actor);
 	void DrawNodeSurfaceGouraud(FSceneNode* frame, UModel* model, const BspNode& node, int pass, UActor* actor);
