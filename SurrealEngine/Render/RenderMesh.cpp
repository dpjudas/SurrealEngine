--- conflicted
+++ resolved
@@ -68,16 +68,6 @@
 	if (actor->bMeshCurvy()) polyflags |= PF_Flat;
 	if (actor->bNoSmooth()) polyflags |= PF_NoSmooth;
 	if (actor->bUnlit() || actor->Region().ZoneNumber == 0) polyflags |= PF_Unlit;
-
-	vec3 lightcolor;
-	if (polyflags & PF_Unlit)
-	{
-		lightcolor = vec3(clamp(actor->ScaleGlow() * 0.5f + actor->AmbientGlow() * (1.0f / 256.0f), 0.0f, 1.0f));
-	}
-	else
-	{
-		lightcolor = color;
-	}
 
 	GouraudVertex vertices[3];
 	for (const MeshTri& tri : mesh->Tris)
@@ -109,7 +99,6 @@
 			vec3 vertex = mesh->Verts[tri.Indices[i]];
 			vertices[i].Point = (ObjectToWorld * vec4(vertex, 1.0f)).xyz();
 			vertices[i].UV = { tri.UV[i].x * uscale, tri.UV[i].y * vscale };
-			vertices[i].Light = color;
 		}
 
 		if (renderflags & PF_Environment)
@@ -123,6 +112,25 @@
 				vec3 p = rotmat * reflect(v, n);
 				vertices[i].UV = { (p.x + 1.0f) * 128.0f * uscale, (p.y + 1.0f) * 128.0f * vscale };
 			}
+		}
+
+		// To do: this needs to be the smoothed normal
+		vec3 n = normalize(cross(vertices[1].Point - vertices[0].Point, vertices[2].Point - vertices[0].Point));
+
+		if (renderflags & PF_Environment)
+		{
+			mat3 rotmat = mat3(frame->WorldToView * frame->ObjectToWorld);
+			for (int i = 0; i < 3; i++)
+			{
+				vec3 v = normalize(vertices[i].Point);
+				vec3 p = rotmat * reflect(v, n);
+				vertices[i].UV = { (p.x + 1.0f) * 128.0f * uscale, (p.y + 1.0f) * 128.0f * vscale };
+			}
+		}
+
+		for (int i = 0; i < 3; i++)
+		{
+			vertices[i].Light = GetVertexLight(actor, vertices[i].Point, n, !!(polyflags & PF_Unlit));
 		}
 
 		Device->DrawGouraudPolygon(frame, texinfo, vertices, 3, renderflags);
@@ -158,15 +166,9 @@
 		vertexOffsets[2] = seq->StartFrame * mesh->FrameVerts;
 	}
 
-<<<<<<< HEAD
 	SetupLodMeshTextures(actor, mesh);
-	DrawLodMeshFace(frame, actor, mesh, mesh->Faces, ObjectToWorld, color, mesh->SpecialVerts, vertexOffsets, t0, t1);
-	DrawLodMeshFace(frame, actor, mesh, mesh->SpecialFaces, ObjectToWorld, color, 0, vertexOffsets, t0, t1);
-=======
-	SetupMeshTextures(actor, mesh);
 	DrawLodMeshFace(frame, actor, mesh, mesh->Faces, ObjectToWorld, mesh->SpecialVerts, vertexOffsets, t0, t1);
 	DrawLodMeshFace(frame, actor, mesh, mesh->SpecialFaces, ObjectToWorld, 0, vertexOffsets, t0, t1);
->>>>>>> 7f2a0fb6
 }
 
 void RenderSubsystem::SetupMeshTextures(UActor* actor, UMesh* mesh)
@@ -317,7 +319,7 @@
 		UTexture* tex = (renderflags & PF_Environment) ? Mesh.envmap : Mesh.textures[material.TextureIndex];
 
 		// skip if no texture
-		if ( !tex )
+		if (!tex)
 			continue;
 
 		FTextureInfo texinfo;
